// Unless explicitly stated otherwise all files in this repository are licensed
// under the Apache License Version 2.0.
// This product includes software developed at Datadog (https://www.datadoghq.com/).
// Copyright 2016 Datadog, Inc.

package sql

import (
	"math"
	"os"

	"gopkg.in/DataDog/dd-trace-go.v1/ddtrace/tracer"
	"gopkg.in/DataDog/dd-trace-go.v1/internal"
)

type config struct {
<<<<<<< HEAD
	serviceName    string
	analyticsRate  float64
	dsn            string
	childSpansOnly bool
	tags           map[string]interface{}
=======
	serviceName          string
	analyticsRate        float64
	dsn                  string
	childSpansOnly       bool
	commentInjectionMode tracer.SQLCommentInjectionMode
>>>>>>> e2a92972
}

// Option represents an option that can be passed to Register, Open or OpenDB.
type Option func(*config)

type registerConfig = config

// RegisterOption has been deprecated in favor of Option.
type RegisterOption = Option

func defaults(cfg *config) {
	// default cfg.serviceName set in Register based on driver name
	// cfg.analyticsRate = globalconfig.AnalyticsRate()
	if internal.BoolEnv("DD_TRACE_SQL_ANALYTICS_ENABLED", false) {
		cfg.analyticsRate = 1.0
	} else {
		cfg.analyticsRate = math.NaN()
	}
	cfg.commentInjectionMode = tracer.SQLCommentInjectionMode(os.Getenv("DD_TRACE_SQL_COMMENT_INJECTION_MODE"))
}

// WithServiceName sets the given service name when registering a driver,
// or opening a database connection.
func WithServiceName(name string) Option {
	return func(cfg *config) {
		cfg.serviceName = name
	}
}

// WithAnalytics enables Trace Analytics for all started spans.
func WithAnalytics(on bool) Option {
	return func(cfg *config) {
		if on {
			cfg.analyticsRate = 1.0
		} else {
			cfg.analyticsRate = math.NaN()
		}
	}
}

// WithAnalyticsRate sets the sampling rate for Trace Analytics events
// correlated to started spans.
func WithAnalyticsRate(rate float64) Option {
	return func(cfg *config) {
		if rate >= 0.0 && rate <= 1.0 {
			cfg.analyticsRate = rate
		} else {
			cfg.analyticsRate = math.NaN()
		}
	}
}

// WithDSN allows the data source name (DSN) to be provided when
// using OpenDB and a driver.Connector.
// The value is used to automatically set tags on spans.
func WithDSN(name string) Option {
	return func(cfg *config) {
		cfg.dsn = name
	}
}

// WithChildSpansOnly causes spans to be created only when
// there is an existing parent span in the Context.
func WithChildSpansOnly() Option {
	return func(cfg *config) {
		cfg.childSpansOnly = true
	}
}

<<<<<<< HEAD

// WithCustomTag will attach the value to the span tagged by the key.
func WithCustomTag(key string, value interface{}) Option {
	return func(cfg *config) {
		if cfg.tags == nil {
			cfg.tags = make(map[string]interface{})
		}
		cfg.tags[key] = value
=======
// WithSQLCommentInjection enables injection of tags as sql comments on traced queries.
// This includes dynamic values like span id, trace id and sampling priority which can make queries
// unique for some cache implementations. Use WithStaticTagsCommentInjection if this is a concern.
func WithSQLCommentInjection(mode tracer.SQLCommentInjectionMode) Option {
	return func(cfg *config) {
		cfg.commentInjectionMode = mode
>>>>>>> e2a92972
	}
}<|MERGE_RESOLUTION|>--- conflicted
+++ resolved
@@ -14,19 +14,12 @@
 )
 
 type config struct {
-<<<<<<< HEAD
-	serviceName    string
-	analyticsRate  float64
-	dsn            string
-	childSpansOnly bool
-	tags           map[string]interface{}
-=======
 	serviceName          string
 	analyticsRate        float64
 	dsn                  string
 	childSpansOnly       bool
+  tags                 map[string]interface{}
 	commentInjectionMode tracer.SQLCommentInjectionMode
->>>>>>> e2a92972
 }
 
 // Option represents an option that can be passed to Register, Open or OpenDB.
@@ -96,8 +89,6 @@
 	}
 }
 
-<<<<<<< HEAD
-
 // WithCustomTag will attach the value to the span tagged by the key.
 func WithCustomTag(key string, value interface{}) Option {
 	return func(cfg *config) {
@@ -105,13 +96,14 @@
 			cfg.tags = make(map[string]interface{})
 		}
 		cfg.tags[key] = value
-=======
+  }
+}
+
 // WithSQLCommentInjection enables injection of tags as sql comments on traced queries.
 // This includes dynamic values like span id, trace id and sampling priority which can make queries
 // unique for some cache implementations. Use WithStaticTagsCommentInjection if this is a concern.
 func WithSQLCommentInjection(mode tracer.SQLCommentInjectionMode) Option {
 	return func(cfg *config) {
 		cfg.commentInjectionMode = mode
->>>>>>> e2a92972
 	}
 }